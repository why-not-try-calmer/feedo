<<<<<<< HEAD
FROM haskell:9.2.2
=======
FROM haskell:9.2.4
>>>>>>> 7667d28e

EXPOSE 80

WORKDIR /opt/app
RUN stack upgrade

COPY ./feedfarer.cabal ./stack.yaml /opt/app/
RUN stack build --only-dependencies --no-library-profiling --fast

COPY . /opt/app/
RUN stack build --fast

COPY /static /var/www/feedfarer-webui<|MERGE_RESOLUTION|>--- conflicted
+++ resolved
@@ -1,9 +1,4 @@
-<<<<<<< HEAD
 FROM haskell:9.2.2
-=======
-FROM haskell:9.2.4
->>>>>>> 7667d28e
-
 EXPOSE 80
 
 WORKDIR /opt/app
