{-# LANGUAGE RecordWildCards #-}
{-# LANGUAGE FlexibleInstances #-}

module Replies (render, Reply(..), toReply, ToReply(..)) where

import AppTypes
import Data.Foldable (foldl')
import Data.List (sortBy)
import Data.Ord (Down (Down), comparing)
import qualified Data.Set as S
import qualified Data.Text as T
import Data.Time (UTCTime (utctDay), defaultTimeLocale, formatTime, toGregorian)
import Parser (renderAvgInterval)
import Utils (secsToReadable)

escapeWhere :: T.Text -> [T.Text] -> T.Text
escapeWhere txt suspects =
    T.foldl' (\t c ->
        let c' = T.singleton c
        in  if c' `elem` suspects
            then t `T.append` "\\" `T.append` T.singleton c
            else t `T.append` T.singleton c
    ) mempty txt

skipWhere :: T.Text -> [T.Text] -> T.Text
skipWhere txt suspects = T.filter (\t -> T.singleton t `notElem` suspects) txt

mkdSingles :: [T.Text]
mkdSingles = ["_", "*", "`"]

mkdDoubles :: [T.Text]
mkdDoubles = ["[", "]"]

class Renderable e where
    render :: e -> T.Text

instance Renderable Feed where
    render Feed{..} =
        T.intercalate "\n" $ map (\(k, v) -> k `T.append` ": " `T.append` v)
            [
                ("Url", f_link),
                ("Type", T.pack $ show f_type),
                ("Title", f_desc),
                ("Current items", T.pack . show $ length f_items),
                ("Avg. interval between items", renderAvgInterval f_avg_interval),
                ("Last refresh", maybe "None" (T.pack . show) f_last_refresh),
                ("Total reads", T.pack . show $ f_reads)
            ]

instance Renderable SubChat where
    render SubChat{..} =
        let adjust c = if c == "0" then "00" else c
            at = case batch_at . settings_batch_interval $ sub_settings of
                Nothing -> mempty
                Just ts -> "every day at " `T.append` foldl' (\s (!h, !m) ->
                        let body = (T.pack . show $ h) `T.append` ":" `T.append` (adjust . T.pack . show $ m)
                            s' = if s == mempty then s else s `T.append` ", "
                        in  s' `T.append` body) mempty ts
            every = maybe
              mempty secsToReadable
              (batch_every_secs . settings_batch_interval $ sub_settings)
            blacklist =
                let bs = filters_blacklist . settings_filters $ sub_settings
                in  if null bs then "none" else T.intercalate "," bs
        in  T.intercalate "\n" $ map (\(k, v) -> k `T.append` ": " `T.append` v)
            [   ("Chat id", T.pack . show $ sub_chatid),
                ("Status", if settings_paused sub_settings then "paused" else "active"),
                ("Last notification", maybe "none" (T.pack . show) sub_last_notification),
                ("Next notication", maybe "none scheduled" (T.pack . show) sub_next_notification),
                ("Feeds subscribed to", T.intercalate ", " $ S.toList sub_feeds_links),
                ("Blacklist", blacklist),
                ("Batch size", (T.pack . show . settings_batch_size $ sub_settings) `T.append` " items"),
                ("Batch at", if T.null at then " not defined" else at),
                ("Batch every", if T.null every then " not defined" else every),
                ("Webview", if settings_disable_web_view sub_settings then "disabled" else "enabled"),
                ("Pin new update", if settings_pin sub_settings then "enabled" else "disabled")
            ]

instance Renderable [Item] where
    render = fst . foldl' step (mempty, 0)
        where
        step (!str, !d) i =
            let day = utctDay $ i_pubdate i
                (_, _, d') = toGregorian day
                date = T.pack . formatTime defaultTimeLocale "%A, %B %e, %Y" $ i_pubdate i
            in  if d == d'
                then (str `T.append` finish (i_title i) (i_link i), d)
                else (str `T.append` "_" `T.append` date `T.append` "_ \n" `T.append`
                    finish (i_title i) (i_link i), d')
        finish title link = "- " `T.append` toHrefEntities Nothing title link `T.append` "\n"

toHrefEntities :: Maybe Int -> T.Text -> T.Text -> T.Text
toHrefEntities mbcounter tag link =
    let tag' = "[" `T.append` skipWhere tag (mkdSingles ++ mkdDoubles) `T.append` "]"
        link' = "(" `T.append` link `T.append` ")"
    in  case mbcounter of
        Nothing -> tag' `T.append` link'
        Just c ->
            let counter = T.pack . show $ c
            in  counter `T.append` tag' `T.append` link'

defaultReply :: T.Text -> Reply
defaultReply payload = ChatReply {
    reply_contents = payload,
    reply_markdown = True,
    reply_pin_on_send = False,
    reply_disable_webview = False
    }

toReply :: ToReply -> Maybe Settings -> Reply
toReply FromChangelog _ = ServiceReply "check out https://t.me/feedfarer"
toReply (FromChatFeeds _ feeds) _ =
    let start = ("Feeds subscribed to (#, link):\n", 1 :: Int)
        step = (\(!txt, !counter) f ->
            let link = f_link f
                title = f_title f
                rendered = toHrefEntities (Just counter) title link
            in  (T.append txt rendered `T.append` "\n", counter + 1))
        payload = fst $ foldl' step start feeds
    in  defaultReply payload
toReply (FromFeedDetails feed) _ = ServiceReply $ render feed
toReply (FromFeedItems f) _ =
    let rendered_items =
            render .
            sortBy (comparing $ Down . i_pubdate) .
            f_items $ f
    in  defaultReply rendered_items
toReply (FromFeedsItems items) mbs =
    let step = (\acc (!f, !i) -> acc `T.append` "*" `T.append` f_title f `T.append` "*:\n"
            `T.append` (render . sortBy (comparing $ Down . i_pubdate) $ i)
            `T.append` "\n")
        payload = foldl' step mempty items
    in  case mbs of
        Just s -> ChatReply {
            reply_contents = payload,
            reply_markdown = True,
            reply_pin_on_send = settings_pin s,
            reply_disable_webview = settings_disable_web_view s
        }
        Nothing -> ServiceReply payload
toReply (FromFeedLinkItems flinkitems) _ =
    let step = ( \acc (!f, !items) -> acc `T.append` "New item(s) for " `T.append` escapeWhere f mkdSingles `T.append` ":\n" `T.append` render items)
        payload = foldl' step mempty flinkitems
    in  defaultReply payload
toReply (FromSearchRes items) _ = ChatReply (render items) True True False
toReply FromStart _ = ChatReply renderCmds True True False

renderCmds :: T.Text
renderCmds = T.intercalate "\n"
    [
        "/changelog: link to the changelog", 
        "/feed `<# or url>`: show info about the subscribed to feed",
        "/fresh `<n>`: display n-old items, in number of days",
        "/help: show these commands",
        "/items `<# or url>`: display all the items fetched from the referenced feed",
<<<<<<< HEAD
        "/list `<optional: channel_id`: list all the feeds this chat or that channel is subscribed to",
        "/pause `<optional: channel_id`: stop posting updates to this chat or to that channel",
        "/purge `<optional: channel_id>`: delete all data about this chat or that channel",
        "/reset <optional: channel_id>`: set this chat's (or that channels') settings to their default values",
        "/resume <optional: channel_id>`: resume updates to this chat or to that channel",
        "/search `<term1 term2...>`: search all items across all feeds for the given keywords",
        "/set `<optional: channel_id> <optional: linebreak + key:value pairs>` view or edit this chat's or that channel's settings",
        "/sub `<optional: channel_id> <url1 url2...>`: subscribe this chat or that channel to the target feed(s)",
        "/unsub `<optional: channel_id> <url url2...>`: unsubscribe this chat or that channel from the target feed(s)"
=======
        "/list `<optional: channel id`: list all the feeds this chat or that channel is subscribed to",
        "/pause `<optional: channel id`: stop posting updates to this chat or to that channel",
        "/purge `<optional: channel id>`: delete all data about this chat or that channel",
        "/reset <optional: channel id>`: set this chat's (or that channels') settings to their default values",
        "/resume <optional: channel id>`: resume updates to this chat or to that channel",
        "/search `<term1 term2...>`: search all items across all feeds for the given keywords",
        "/set `<optional: channel id> <optional: linebreak + key:value pairs>` view or edit this chat's or that channel's settings",
        "/sub `<optional: channel id> <url1 url2...>`: subscribe this chat or that channel to the target feed(s)",
        "/unsub `<optional: channel id> <url url2...>`: unsubscribe this chat or that channel from the target feed(s)"
>>>>>>> 762bfce7
    ] `T.append` "\n\nCheck out this [document](https://github.com/why-not-try-calmer/feedfarer2/blob/master/COMMANDS.md) for more details."

{-
changelog - recent changes to the bot
feed - <# or url> info about the feed
fresh - <n> n-old items, in number of days
help - these commands
items - <# or url> all the items fetched from the reference feed 
list - <optional: channel_id> all the feeds the chat/channel is subscribed to 
pause - <optional: channel_id> stop posting updates to the chat/channel
purge - <optional: channel_id> erase the database from all data about the chat/channel
reset - <optional: channel_id> set the chat/channel's settings to their default values
resume - <optional: channel_id> resume updates to the chat/channel
search - <term1 term2...> search all items across all feeds for the given keywords 
set - <optional: channel_id> <optional: linebreak + key:value pairs> view or edit the chat/channel's settings
sub - <optional: channel_id> <url1 url2...> subscribe the chat/channel to the target feed(s)
unsub - <optional: channel_id> <url url2...> unsubscribe the chat/channel from the target feed(s)
-}<|MERGE_RESOLUTION|>--- conflicted
+++ resolved
@@ -153,17 +153,6 @@
         "/fresh `<n>`: display n-old items, in number of days",
         "/help: show these commands",
         "/items `<# or url>`: display all the items fetched from the referenced feed",
-<<<<<<< HEAD
-        "/list `<optional: channel_id`: list all the feeds this chat or that channel is subscribed to",
-        "/pause `<optional: channel_id`: stop posting updates to this chat or to that channel",
-        "/purge `<optional: channel_id>`: delete all data about this chat or that channel",
-        "/reset <optional: channel_id>`: set this chat's (or that channels') settings to their default values",
-        "/resume <optional: channel_id>`: resume updates to this chat or to that channel",
-        "/search `<term1 term2...>`: search all items across all feeds for the given keywords",
-        "/set `<optional: channel_id> <optional: linebreak + key:value pairs>` view or edit this chat's or that channel's settings",
-        "/sub `<optional: channel_id> <url1 url2...>`: subscribe this chat or that channel to the target feed(s)",
-        "/unsub `<optional: channel_id> <url url2...>`: unsubscribe this chat or that channel from the target feed(s)"
-=======
         "/list `<optional: channel id`: list all the feeds this chat or that channel is subscribed to",
         "/pause `<optional: channel id`: stop posting updates to this chat or to that channel",
         "/purge `<optional: channel id>`: delete all data about this chat or that channel",
@@ -173,7 +162,6 @@
         "/set `<optional: channel id> <optional: linebreak + key:value pairs>` view or edit this chat's or that channel's settings",
         "/sub `<optional: channel id> <url1 url2...>`: subscribe this chat or that channel to the target feed(s)",
         "/unsub `<optional: channel id> <url url2...>`: unsubscribe this chat or that channel from the target feed(s)"
->>>>>>> 762bfce7
     ] `T.append` "\n\nCheck out this [document](https://github.com/why-not-try-calmer/feedfarer2/blob/master/COMMANDS.md) for more details."
 
 {-
