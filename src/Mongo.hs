{-# LANGUAGE FlexibleContexts #-}
{-# LANGUAGE InstanceSigs #-}
{-# LANGUAGE RecordWildCards #-}

module Mongo where

import Control.Concurrent.MVar (modifyMVar_)
import Control.Exception
import Control.Monad (unless, void, when)
import Control.Monad.IO.Class (MonadIO (liftIO))
import Control.Monad.RWS (MonadReader (ask))
import Crypto.Hash (SHA256 (SHA256), hashWith)
import qualified Data.ByteString.Char8 as B
import Data.Functor ((<&>))
import qualified Data.HashMap.Strict as HMS
import qualified Data.List as List
import Data.Maybe (fromJust, fromMaybe)
import Data.Ord
import qualified Data.Set as S
import qualified Data.Text as T
import Data.Time (NominalDiffTime, UTCTime, diffUTCTime, getCurrentTime)
import Data.Time.Clock.System (getSystemTime)
import Database.MongoDB
import qualified Database.MongoDB as M
import qualified Database.MongoDB.Transport.Tls as Tls
import GHC.IORef (atomicModifyIORef', readIORef)
import Notifications (alertAdmin, findNextTime)
import Replies (render)
import Text.Read (readMaybe)
import TgramOutJson (ChatId)
import Types
import Utils (defaultChatSettings, freshLastXDays)

{- Interface -}

class MongoDoc v where
  readDoc :: Document -> v
  writeDoc :: v -> Document
  checks :: v -> Bool

instance MongoDoc SubChat where
  readDoc :: Document -> SubChat
  readDoc = bsonToChat
  writeDoc :: SubChat -> Document
  writeDoc = chatToBson
  checks :: SubChat -> Bool
  checks v = v == (readDoc . writeDoc $ v)

instance MongoDoc Feed where
  readDoc :: Document -> Feed
  readDoc = bsonToFeed
  writeDoc :: Feed -> Document
  writeDoc = feedToBson
  checks :: Feed -> Bool
  checks v = v == (readDoc . writeDoc $ v)

instance MongoDoc Item where
  readDoc :: Document -> Item
  readDoc = bsonToItem
  writeDoc :: Item -> Document
  writeDoc = itemToBson
  checks :: Item -> Bool
  checks v = v == (readDoc . writeDoc $ v)

instance MongoDoc Digest where
  readDoc :: Document -> Digest
  readDoc = bsonToDigest
  writeDoc :: Digest -> Document
  writeDoc = digestToBson
  checks :: Digest -> Bool
  checks v = v == (readDoc . writeDoc $ v)

instance MongoDoc LogItem where
  readDoc :: Document -> LogItem
  readDoc = undefined
  writeDoc :: LogItem -> Document
  writeDoc = logToBson
  checks :: LogItem -> Bool
  checks v = v == (readDoc . writeDoc $ v)

instance MongoDoc AdminUser where
  readDoc :: Document -> AdminUser
  readDoc = bsonToAdmin
  writeDoc :: AdminUser -> Document
  writeDoc = adminToBson
  checks :: AdminUser -> Bool
  checks v = v == (readDoc . writeDoc $ v)

{- Database -}

class (Monad m) => HasMongo m where
  evalDb :: DbAction -> m DbRes
  withDb :: Action IO a -> m (Either T.Text a)

setupDb :: (MonadIO m) => MongoCreds -> m (Either DbError (Pipe, MongoCreds))
setupDb credentials = do
  initConnectionMongo credentials >>= \case
    Left err -> pure $ Left err
    Right pipe -> pure $ Right (pipe, credentials)
 where
  initConnectionMongo creds@MongoCredsServer{..} = liftIO $ do
    pipe <- connect $ host (T.unpack host_name)
    verdict <- isClosed pipe
    if verdict then pure . Left $ PipeNotAcquired else loginDb creds pipe
  initConnectionMongo creds@MongoCredsTls{..} = liftIO $ do
    pipe <- Tls.connect (T.unpack host_name) db_port
    verdict <- isClosed pipe
    if verdict then pure . Left $ PipeNotAcquired else loginDb creds pipe
  initConnectionMongo creds@MongoCredsReplicaTls{..} = liftIO $ do
    repset <- openReplicaSetTLS (replicateset, hosts)
    mb_pipe <- primaryOrSecondary repset
    maybe
      (pure . Left $ PipeNotAcquired)
      (\p -> isClosed p >>= \v -> if v then pure . Left $ PipeNotAcquired else loginDb creds p)
      mb_pipe
  initConnectionMongo creds@MongoCredsReplicaSrv{..} = liftIO $ do
    repset <- openReplicaSetSRV' (T.unpack host_name)
    mb_pipe <- primaryOrSecondary repset
    maybe
      (pure . Left $ PipeNotAcquired)
      (\p -> isClosed p >>= \v -> if v then pure . Left $ PipeNotAcquired else loginDb creds p)
      mb_pipe
  loginDb creds pipe = do
    isAuth <- access pipe master admin $ auth (user_name creds) (password creds)
    if isAuth
      then liftIO (putStrLn "Authenticated now.") >> pure (Right pipe)
      else liftIO (putStrLn "Authentication failed.") >> pure (Left PipeNotAcquired)

instance (MonadIO m) => HasMongo (App m) where
  withDb :: (MonadIO m) => Action IO a -> App m (Either T.Text a)
  withDb action = do
    env <- ask
    let attemptWith pipe = try $ runMongo (database_name . mongo_creds $ env) pipe action
        finishWith fresh_pipe = do
          atomicModifyIORef' (ref env) (const (fresh_pipe, ()))
          attemptGiveup fresh_pipe
        attemptGiveup pipe =
          attemptWith pipe >>= \case
            Left (SomeException e) -> do
              alert $ "Giving up after successful re-authentication and despite replacing the broken Pipe, on: " ++ show e
              pure . Left . T.pack . show $ e
            Right r -> pure $ Right r
        alert err =
          liftIO $
            alertAdmin (postjobs env) $
              "withDb failed with "
                `T.append` (T.pack . show $ err)
                `T.append` " If the connector timed out, one retry will be carried out, using the same Connection."
    pipe <- liftIO $ acquire env
    attempt <- liftIO $ attemptWith pipe
    case attempt of
      Left (ConnectionFailure failure) -> do
        alert failure
        setupDb (mongo_creds env) >>= \case
          Left e -> do
            alert $ "Giving up after first_pass failed and re-authentication failed on: " ++ show e
            pure . Left . T.pack $ show e
          Right (fresh_pipe, _) -> liftIO $ finishWith fresh_pipe
      Left err -> do
        alert err
        liftIO $ attemptGiveup pipe
      Right r -> pure $ Right r
   where
    ref = snd . connectors
    acquire = readIORef . ref

  evalDb :: (MonadIO m) => DbAction -> App m DbRes
  evalDb (DbAskForLogin uid cid) = do
    let selector = ["admin_uid" =: uid, "admin_chatid" =: cid]
        get_doc = findOne $ select selector "admins"
        write_doc h n = insert_ "admins" . writeDoc $ AdminUser uid h cid n
        delete_doc = deleteOne $ select selector "admins"
    liftIO getCurrentTime >>= \now ->
      withDb get_doc >>= \case
        Left _ -> pure . Left $ FaultyToken
        Right Nothing -> do
          h <- mkSafeHash
          _ <- withDb (write_doc h now)
          pure . Right . DbToken $ h
        Right (Just doc) -> do
          when (diffUTCTime now (admin_created . readDoc $ doc) > 2592000) (void $ withDb delete_doc)
          pure . Right . DbToken . admin_token . readDoc $ doc
   where
    mkSafeHash =
      liftIO getSystemTime
        <&> T.pack
          . show
          . hashWith SHA256
          . B.pack
          . show
  evalDb (CheckLogin h) =
    let r = findOne (select ["admin_token" =: h] "admins")
        del = deleteOne (select ["admin_token" =: h] "admins")
     in liftIO getCurrentTime >>= \now ->
          withDb r >>= \case
            Left _ -> nope
            Right Nothing -> nope
            Right (Just doc) ->
              if diffUTCTime now (admin_created . readDoc $ doc) < 2592000
                then pure . Right . DbLoggedIn $ admin_chatid (readDoc doc)
                else withDb del >> nope
   where
    nope = pure . Left $ FaultyToken
  evalDb (ArchiveItems feeds) =
    let selector = foldMap (map (\i -> (["i_link" =: i_link i], writeDoc i, [Upsert])) . f_items) feeds
        action = withDb $ updateAll "items" selector
     in action >>= \case
          Left _ -> pure . Left $ FailedToUpdate "ArchiveItems" "Action failed during connection."
          Right res ->
            if failed res
              then pure . Left $ FailedToUpdate "ArchiveItems failed to write feeds" (T.pack . show $ res)
              else pure $ Right DbDone
  evalDb (DbSearch keywords scope mb_last_time) =
    let action1 = ensureIndex itemsIndex
        action2 = aggregate "items" $ buildSearchQuery mb_last_time keywords scope
     in withDb (action1 >> action2) >>= \case
          Left err -> pure . Left $ FailedToUpdate mempty ("DbSearch failed on :" `T.append` err)
          Right docs ->
            let toSearchRes doc =
                  SearchResult
                    <$> M.lookup "i_title" doc
                    <*> M.lookup "i_link" doc
                    <*> (M.lookup "i_pubdate" doc :: Maybe UTCTime)
                    <*> M.lookup "i_feed_link" doc
             in pure
                  . Right
                  $ DbSearchRes keywords scope
                  $ fromMaybe mempty
                  $ mapM toSearchRes docs
  evalDb (DeleteChat cid) =
    let action = withDb $ deleteOne (select ["sub_chatid" =: cid] "chats")
     in action >>= \case
          Left _ -> pure $ Left $ FailedToUpdate mempty "DeleteChat failed"
          Right _ -> pure $ Right DbDone
  evalDb GetAllChats =
    let action = find (select [] "chats")
     in withDb (action >>= rest) >>= \case
          Left _ -> pure $ Left $ FailedToUpdate mempty "GetAllChats failed"
          Right docs ->
            if null docs
              then pure . Right $ DbNoChat
              else pure . Right . DbChats . map readDoc $ docs
  evalDb (GetSomeFeeds flinks) =
    let action = find (select ["f_link" =: ["$in" =: flinks]] "feeds")
     in withDb (action >>= rest) >>= \case
          Left _ -> pure $ Left $ FailedToUpdate mempty "GetAllFeeds failed"
          Right docs ->
            if null docs
              then pure $ Right DbNoFeed
              else pure . Right . DbFeeds $ map readDoc docs
  evalDb GetAllFeeds =
    let action = find (select [] "feeds")
     in withDb (action >>= rest) >>= \case
          Left _ -> pure $ Left $ FailedToUpdate mempty "GetAllFeeds failed"
          Right docs ->
            if null docs
              then pure . Right $ DbNoFeed
              else pure . Right . DbFeeds $ map readDoc docs
  evalDb (GetPages cid mid) =
    let action = withDb $ findOne (select ["chat_id" =: cid, "message_id" =: mid] "pages")
     in action >>= \case
          Left err -> pure $ Left . BadQuery $ err
          Right Nothing -> pure . Right $ DbNoPage cid mid
          Right (Just doc) -> case M.lookup "pages" doc of
            Just pages -> pure $ Right $ DbPages pages (M.lookup "url" doc)
            Nothing -> pure . Right $ DbNoPage cid mid
  evalDb (InsertPages cid mid pages mb_link) =
    let base_payload = ["chat_id" =: cid, "message_id" =: mid, "pages" =: pages]
        payload = case mb_link of
          Nothing -> base_payload
          Just l -> base_payload ++ ["url" =: l]
        action = withDb $ insert "pages" payload
     in action >>= \case
          Left _ -> pure . Left $ FailedToInsertPage
          _ -> pure . Right $ DbDone
  evalDb (PruneOld t) = do
    let del_items = deleteAll "items" [(["i_pubdate" =: ["$lt" =: (t :: UTCTime)]], [])]
        del_digests = deleteAll "digests" [(["digest_created" =: ["$lt" =: t]], [])]
    _ <- withDb (del_items >> del_digests)
    pure . Right $ DbDone
  evalDb (ReadDigest _id) =
    let mkSelector = case readMaybe . T.unpack $ _id :: Maybe ObjectId of
          Nothing -> case readMaybe . T.unpack $ _id :: Maybe Int of
            Nothing -> Left FailedToProduceValidId
            Just n -> Right ["digest_id" =: n]
          Just oid -> Right ["_id" =: oid]
        action s = findOne $ select s "digests"
     in case mkSelector of
          Left err -> pure $ Left err
          Right selector ->
            withDb (action selector) >>= \case
              Left _ -> pure . Left $ FailedToUpdate "digest" "Read digest refused to read from the database."
              Right doc -> maybe (pure . Right $ DbNoDigest) (pure . Right . DbDigest . readDoc) doc
  evalDb (UpsertChat chat) =
    let action = withDb $ upsert (select ["sub_chatid" =: sub_chatid chat] "chats") $ writeDoc chat
     in action >>= \case
          Left _ -> pure $ Left $ FailedToUpdate (T.pack . show . sub_chatid $ chat) "UpsertChat failed"
          Right _ -> pure . Right $ DbDone
  evalDb (UpsertChats chatshmap) =
    let chats = HMS.elems chatshmap
        selector = map (\c -> (["sub_chatid" =: sub_chatid c], writeDoc c, [Upsert])) chats
        action = withDb $ updateAll "chats" selector
     in action >>= \case
          Left _ -> pure $ Left $ FailedToUpdate (T.intercalate ", " (map (T.pack . show . sub_chatid) chats)) "UpsertChats failed"
          Right res ->
            if failed res
              then pure . Left $ FailedToUpdate "Failed to write feeds" (T.pack . show $ res)
              else pure . Right $ DbDone
  evalDb (UpsertFeeds feeds) =
    let selector = map (\f -> (["f_link" =: f_link f], writeDoc f, [Upsert])) feeds
        action = withDb $ updateAll "feeds" selector
     in action >>= \case
          Left _ -> pure $ Left $ FailedToUpdate (T.intercalate ", " (map f_link feeds)) mempty
          Right res ->
            if failed res
              then pure . Left $ FailedToUpdate "Failed to write feeds" (T.pack . show $ res)
              else pure . Right $ DbDone
  evalDb (View flinks start end) =
    let query = find (select ["i_feed_link" =: ["$in" =: (flinks :: [T.Text])], "i_pubdate" =: ["$gt" =: (start :: UTCTime), "$lt" =: (end :: UTCTime)]] "items") >>= rest
     in withDb query >>= \case
          Left _ -> pure $ Left FailedToLoadFeeds
          Right is -> pure . Right $ DbView (map readDoc is) start end
  evalDb (WriteDigest digest) =
    let action = insert "digests" $ writeDoc digest
     in withDb action >>= \case
          Left _ -> pure . Left $ FailedToUpdate "digest" "HasMongo refused to insert digest items"
          Right res -> case res of
            ObjId _id -> pure . Right . DbDigestId . T.pack . show $ _id
            _ -> pure . Left $ FailedToProduceValidId
  evalDb (GetXDays links days) = do
    now <- liftIO getCurrentTime
    evalDb GetAllFeeds
      >>= \case
        Left err -> pure . Left . NotFound $ render err
        Right (DbFeeds fs) ->
          let listed = HMS.fromList . map (\f -> (f_link f, f)) $ fs
              collected = foldFeeds listed now
           in pure . Right . DbLinkDigest $ collected
        _ -> pure . Left . NotFound $ "Unknown error from CacheXDays"
   where
    collect f acc now =
      let fresh = freshLastXDays days now $ f_items f
       in if null fresh then acc else (f_link f, fresh) : acc
    foldFeeds fs now = HMS.foldl' (\acc f -> if f_link f `notElem` links then acc else collect f acc now) [] fs

{- Connection -}

primaryOrSecondary :: ReplicaSet -> IO (Maybe Pipe)
primaryOrSecondary rep =
  try (primary rep) >>= \case
    Left (SomeException err) -> do
      print $
        "Failed to acquire primary replica, reason:"
          ++ show err
          ++ ". Moving to second."
      try (secondaryOk rep) >>= \case
        Left (SomeException _) -> pure Nothing
        Right pipe -> pure $ Just pipe
    Right pipe -> pure $ Just pipe

{- Evaluation -}

runMongo :: (MonadIO m) => T.Text -> Pipe -> Action m a -> m a
runMongo dbName pipe = access pipe master dbName

{- Search and indices -}

buildSearchQuery :: Maybe UTCTime -> Keywords -> Scope -> [Document]
{-
  Searches for the 10 best full-text matches for the given keywords, filtering in
  items from subscribed-to feeds, filtering out items saved before the last digest.
-}
buildSearchQuery mb_last_time keys scope =
  let searchExpr = ["$search" =: T.intercalate " " (S.toList keys)]
      withLastTime stage = case mb_last_time of
        Nothing -> stage
        Just t -> stage ++ ["i_pubdate" =: ["$gte" =: (t :: UTCTime)]]
      matchStage =
        [ "$match"
            =: [ "$and"
                  =: [ ["$text" =: searchExpr]
                     , ["i_feed_link" =: ["$in" =: S.toList scope]]
                     ]
               ]
        ]
      sortStage = ["$sort" =: ["score" =: ["$meta" =: ("textScore" :: T.Text)]]]
      limitStage = ["$limit" =: (10 :: Int)]
      projectStage =
        [ "$project"
            =: [ "_id" =: (0 :: Int)
               , "i_title" =: (1 :: Int)
               , "i_feed_link" =: (1 :: Int)
               , "i_link" =: (1 :: Int)
               , "i_pubdate" =: (1 :: Int)
               , "score" =: ["$meta" =: ("searchScore" :: T.Text)]
               ]
        ]
   in [withLastTime matchStage, sortStage, limitStage, projectStage]

itemsIndex :: Index
itemsIndex =
  let fields = ["i_desc" =: ("text" :: T.Text)]
   in Index "items" fields "items__i_desc__idx" True False Nothing

{- Actions -}

markNotified :: (MonadIO m) => [ChatId] -> UTCTime -> App m ()
-- marking input chats as notified
markNotified notified_chats now = do
  env <- ask
  liftIO $
    modifyMVar_ (subs_state env) $
      \subs ->
        let updated_chats = updated_notified_chats notified_chats subs
         in runApp env $
              evalDb (UpsertChats updated_chats)
                >>= \case
                  Left err -> do
                    alertAdmin (postjobs env) $
                      "notifier: failed to \
                      \ save updated chats to db because of this error"
<<<<<<< HEAD
                        `T.append` render err
=======
                        `T.append` renderDbError err
>>>>>>> 4bb50340
                    pure subs
                  Right DbDone -> pure updated_chats
                  _ -> pure subs
 where
  updated_notified_chats notified =
    HMS.mapWithKey
      ( \cid c ->
          if cid `elem` notified
            then
              let next_digest = Just . findNextTime now . settings_digest_interval . sub_settings $ c
               in -- updating last, next_digest, and consuming 'settings_digest_start'
                  case settings_digest_start . sub_settings $ c of
                    Nothing -> c{sub_last_digest = Just now, sub_next_digest = next_digest}
                    Just _ ->
                      c
                        { sub_last_digest = Just now
                        , sub_next_digest = next_digest
                        , sub_settings = (sub_settings c){settings_digest_start = Nothing}
                        }
            else c
      )

{- Items -}

itemToBson :: Item -> Document
itemToBson i =
  [ "i_title" =: i_title i
  , "i_desc" =: i_desc i
  , "i_feed_link" =: i_feed_link i
  , "i_link" =: i_link i
  , "i_pubdate" =: i_pubdate i
  ]

bsonToItem :: Document -> Item
bsonToItem doc =
  Item
    (fromJust $ M.lookup "i_title" doc)
    (fromJust $ M.lookup "i_desc" doc)
    (fromJust $ M.lookup "i_link" doc)
    (fromJust $ M.lookup "i_feed_link" doc)
    (fromJust $ M.lookup "i_pubdate" doc)

{- Feeds -}

feedToBson :: Feed -> Document
feedToBson Feed{..} =
  [ "f_avg_interval" =: (realToFrac <$> f_avg_interval :: Maybe NominalDiffTime)
  , "f_desc" =: f_desc
  , "f_items" =: map writeDoc (take 30 . List.sortOn (Down . i_pubdate) $ f_items)
  , "f_last_refresh" =: f_last_refresh
  , "f_link" =: f_link
  , "f_title" =: f_title
  , "f_type" =: (T.pack . show $ f_type)
  ]

bsonToFeed :: Document -> Feed
bsonToFeed doc =
  let raw_items = fromJust $ M.lookup "f_items" doc
      items = map readDoc raw_items
   in Feed
        { f_avg_interval = M.lookup "f_avg_interval" doc
        , f_desc = fromJust $ M.lookup "f_desc" doc
        , f_items = items
        , f_last_refresh = M.lookup "f_last_refresh" doc
        , f_link = fromJust $ M.lookup "f_link" doc
        , f_title = fromJust $ M.lookup "f_title" doc
        , f_type = if fromJust (M.lookup "f_type" doc) == (T.pack . show $ Rss) then Rss else Atom
        }

{- Chats, Settings -}

bsonToChat :: Document -> SubChat
bsonToChat doc =
  let feeds_links = fromJust $ M.lookup "sub_feeds_links" doc :: [T.Text]
      linked_to_chats = M.lookup "sub_linked_to_chats" doc :: Maybe ChatId
      settings_doc = fromJust $ M.lookup "sub_settings" doc :: Document
      feeds_settings_docs =
        Settings
          { settings_word_matches =
              WordMatches
                (maybe S.empty S.fromList $ M.lookup "settings_blacklist" settings_doc)
                (maybe S.empty S.fromList $ M.lookup "settings_searchset" settings_doc)
                (maybe S.empty S.fromList $ M.lookup "settings_only_search_results" settings_doc)
          , settings_digest_interval =
              let every = M.lookup "settings_digest_every_secs" settings_doc :: Maybe NominalDiffTime
                  hm_docs = M.lookup "settings_digest_at" settings_doc :: Maybe [Document]
                  adjust n
                    | n < 6 && n > 0 = n * 10
                    | otherwise = n
                  extract mds = case mds of
                    Nothing -> []
                    Just docs ->
                      foldr
                        ( \d acc ->
                            let h = M.lookup "hour" d :: Maybe Int
                                m = M.lookup "minute" d :: Maybe Int
                             in case sequence [h, m] of
                                  Nothing -> []
                                  Just hm -> acc ++ [(head hm, adjust $ last hm)]
                        )
                        []
                        docs
               in DigestInterval every (if null $ extract hm_docs then Nothing else Just $ extract hm_docs)
          , settings_digest_collapse = fromMaybe (settings_digest_collapse defaultChatSettings) $ M.lookup "settings_digest_collapse" settings_doc
          , settings_digest_size = fromMaybe (settings_digest_size defaultChatSettings) $ M.lookup "settings_digest_size" settings_doc :: Int
          , settings_digest_title = fromMaybe (settings_digest_title defaultChatSettings) $ M.lookup "settings_digest_title" settings_doc
          , settings_digest_start = fromMaybe (settings_digest_start defaultChatSettings) $ M.lookup "settings_digest_start" settings_doc :: Maybe UTCTime
          , settings_paused = Just True == M.lookup "settings_paused" settings_doc
          , settings_disable_web_view = fromMaybe (settings_disable_web_view defaultChatSettings) $ M.lookup "settings_disable_web_view" settings_doc
          , settings_pin = fromMaybe (settings_pin defaultChatSettings) $ M.lookup "settings_pin" settings_doc
          , settings_share_link = fromMaybe (settings_share_link defaultChatSettings) $ M.lookup "settings_share_link" settings_doc
          , settings_follow = fromMaybe (settings_follow defaultChatSettings) $ M.lookup "settings_follow" settings_doc
          , settings_forward_to_admins = fromMaybe (settings_forward_to_admins defaultChatSettings) $ M.lookup "settings_forward_to_admins" settings_doc
          , settings_pagination = fromMaybe (settings_pagination defaultChatSettings) $ M.lookup "settings_pagination" settings_doc
          , settings_digest_no_collapse = maybe S.empty S.fromList $ M.lookup "settings_digest_no_collapse" settings_doc
          }
   in SubChat
        { sub_chatid = fromJust $ M.lookup "sub_chatid" doc
        , sub_last_digest = M.lookup "sub_last_digest" doc
        , sub_next_digest = M.lookup "sub_next_digest" doc
        , sub_feeds_links = S.fromList feeds_links
        , sub_linked_to = linked_to_chats
        , sub_settings = feeds_settings_docs
        }

chatToBson :: SubChat -> Document
chatToBson (SubChat chat_id last_digest next_digest flinks linked_to settings) =
  let blacklist = S.toList . match_blacklist . settings_word_matches $ settings
      searchset = S.toList . match_searchset . settings_word_matches $ settings
      only_search_results = S.toList . match_only_search_results . settings_word_matches $ settings
      settings' =
        [ "settings_blacklist" =: blacklist
        , "settings_digest_collapse" =: settings_digest_collapse settings
        , "settings_disable_web_view" =: settings_disable_web_view settings
        , "settings_digest_size" =: settings_digest_size settings
        , "settings_digest_title" =: settings_digest_title settings
        , "settings_digest_start" =: settings_digest_start settings
        , "settings_follow" =: settings_follow settings
        , "settings_only_search_results" =: only_search_results
        , "settings_paused" =: settings_paused settings
        , "settings_pin" =: settings_pin settings
        , "settings_searchset" =: searchset
        , "settings_share_link" =: settings_share_link settings
        , "settings_pagination" =: settings_pagination settings
        , "settings_digest_no_collapse" =: S.toList (settings_digest_no_collapse settings)
        ]
      with_secs =
        maybe
          []
          (\secs -> ["settings_digest_every_secs" =: secs])
          (digest_every_secs . settings_digest_interval $ settings)
      with_at =
        maybe
          []
          (\hm -> ["settings_digest_at" =: map (\(h, m) -> ["hour" =: h, "minute" =: m]) hm])
          (digest_at . settings_digest_interval $ settings)
   in [ "sub_chatid" =: chat_id
      , "sub_last_digest" =: last_digest
      , "sub_next_digest" =: next_digest
      , "sub_feeds_links" =: S.toList flinks
      , "sub_linked_to_chats" =: linked_to
      , "sub_settings" =: settings' ++ with_secs ++ with_at
      ]

{- Digests -}

bsonToDigest :: Document -> Digest
bsonToDigest doc =
  let items = map readDoc . fromJust $ M.lookup "digest_items" doc
      created = fromJust $ M.lookup "digest_created" doc
      _id = M.lookup "_id" doc :: Maybe T.Text
      flinks = fromJust $ M.lookup "digest_flinks" doc
      ftitles = fromMaybe [] $ M.lookup "digest_ftitles" doc
   in Digest _id created items flinks ftitles

digestToBson :: Digest -> Document
digestToBson Digest{..} =
  [ "digest_created" =: (digest_created :: UTCTime)
  , "digest_items" =: map writeDoc digest_items
  , "digest_flinks" =: digest_links
  , "digest_ftitles" =: digest_titles
  ]

{- Admins -}

bsonToAdmin :: Document -> AdminUser
bsonToAdmin doc =
  let uid = fromJust $ M.lookup "admin_uid" doc
      token = fromJust $ M.lookup "admin_token" doc
      cid = fromJust $ M.lookup "admin_chatid" doc
      created = fromJust $ M.lookup "admin_created" doc
   in AdminUser uid token cid created

adminToBson :: AdminUser -> Document
adminToBson AdminUser{..} =
  [ "admin_uid" =: admin_uid
  , "admin_chatid" =: admin_chatid
  , "admin_token" =: admin_token
  , "admin_created" =: admin_created
  ]

{- Logs -}

logToBson :: LogItem -> Document
logToBson (LogMissing missing total t) =
  [ "log_discarded_duplicates" =: missing
  , "log_total_discarded" =: total
  , "log_at" =: t
  , "log_type" =: ("discarded_duplicates" :: T.Text)
  ]
logToBson (LogDiscardedToRefreshRecipes to_refresh discarded recipes) =
  [ "log_refresh" =: to_refresh
  , "log_discarded" =: discarded
  , "log_recipes" =: recipes
  ]
logToBson (LogNotifiers pre_notifier post_notifier) =
  [ "pre_notifier_subchats" =: toBson pre_notifier
  , "post_notifier_subchats" =: toBson post_notifier
  ]
 where
  toBson notifier = map (chatToBson . snd) $ HMS.toList notifier

saveToLog :: (HasMongo m, MonadIO m) => LogItem -> m ()
saveToLog logitem =
  let collection = case logitem of
        LogDiscardedToRefreshRecipes{} -> "logs_discarded"
        LogMissing{} -> "logs_missing"
        LogNotifiers{} -> "logs_notifiers"
   in void $ withDb (insert collection $ writeDoc logitem)

{- Tests -}

checkDbMapper :: (MonadIO m) => m ()
checkDbMapper = do
  now <- liftIO getCurrentTime
  let item = Item mempty mempty mempty mempty now
      digest_interval = DigestInterval (Just 0) (Just [(1, 20)])
      word_matches = WordMatches S.empty S.empty (S.fromList ["1", "2", "3"])
      settings = Settings (Just 3) digest_interval 0 Nothing "title" True False "false" True True False False word_matches mempty
      chat = SubChat 0 (Just now) (Just now) S.empty Nothing settings
      feed = Feed Rss "1" "2" "3" [item] (Just 0) (Just now)
      digest = Digest Nothing now [item] [mempty] [mempty]
      equalities =
        [ ("item", checks item)
        , ("digest", checks digest)
        , ("feed", checks feed)
        , ("chat", checks chat)
        ] ::
          [(T.Text, Bool)]
  unless (all snd equalities) . liftIO $ do
    print digest
    print (readDoc . writeDoc $ digest :: Digest)
    throwIO . userError $ "Mapper failed. " ++ (show . filter (not . snd) $ equalities)<|MERGE_RESOLUTION|>--- conflicted
+++ resolved
@@ -419,11 +419,7 @@
                     alertAdmin (postjobs env) $
                       "notifier: failed to \
                       \ save updated chats to db because of this error"
-<<<<<<< HEAD
                         `T.append` render err
-=======
-                        `T.append` renderDbError err
->>>>>>> 4bb50340
                     pure subs
                   Right DbDone -> pure updated_chats
                   _ -> pure subs
