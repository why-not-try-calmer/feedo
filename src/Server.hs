{-# LANGUAGE DataKinds #-}
{-# LANGUAGE FlexibleContexts #-}
{-# LANGUAGE TypeOperators #-}

module Server (startApp, makeConfig) where

import Control.Concurrent (newChan, newMVar, writeChan)
import Control.Exception (SomeException (SomeException), throwIO, try)
import Control.Monad.Reader
import Data.Foldable (for_)
import qualified Data.HashMap.Internal.Strict as HMS
import Data.IORef (newIORef)
import Data.Maybe (fromJust, fromMaybe)
import qualified Data.Text as T
import Jobs
import ChatsFeeds
import Mongo (HasMongo (evalDb), setupDb)
import Network.Wai
import Network.Wai.Handler.Warp
import Redis (setUpKeyStore)
import Replies (render)
import Requests (reply, alertAdmin)
import Servant
import Servant.HTML.Blaze
import System.Environment (getEnvironment)
import Text.Blaze
import TgActions
import TgramInJson (Message (chat, from, reply_to_message, text), Update (callback_query, message), User (user_id), chat_id)
import Types
import Web

type BotAPI =
  Get '[HTML] Markup
    :<|> "webhook" :> Capture "secret" T.Text :> ReqBody '[JSON] Update :> Post '[JSON] ()
    :<|> "digests" :> Capture "digest_id" T.Text :> Get '[HTML] Markup
    :<|> "view" :> QueryParam "flinks" T.Text :> QueryParam "from" T.Text :> QueryParam "to" T.Text :> Get '[HTML] Markup
    :<|> "read_settings" :> ReqBody '[JSON] ReadReq :> Post '[JSON] ReadResp
    :<|> "write_settings" :> ReqBody '[JSON] WriteReq :> Post '[JSON] WriteResp
    :<|> "settings" :> Raw

botApi :: Proxy BotAPI
botApi = Proxy

server :: (MonadIO m) => ServerT BotAPI (App m)
server =
  home
    :<|> handleWebhook
    :<|> viewDigests
    :<|> viewSearchRes
    :<|> readSettings
    :<|> writeSettings
    :<|> staticSettings
 where
  handleWebhook :: (MonadIO m) => T.Text -> Update -> App m ()
  handleWebhook secret update = do
    env <- ask
    let tok = bot_token . tg_config $ env
    case compare secret tok of
      EQ -> accept env
      _ -> decline
   where
    decline = liftIO $ putStrLn "Secrets do not match."
    accept env = do
      res <- liftIO . try $ runApp env $ handle update
      case res of
        Left (SomeException err) ->
          let alert = "Exception thrown against handler: " `T.append` (T.pack . show $ err)
           in alertAdmin (postjobs env) alert
        Right _ -> pure ()
    handle upd = case callback_query upd of
      Just cbq -> processCbq cbq
      Nothing -> proc_msg (message upd)
    proc_msg msg = case msg of
      Nothing -> liftIO $ putStrLn "Failed to parse message"
      Just inboundMsg -> proc_rep inboundMsg
    proc_rep msg = case reply_to_message msg of
      Just _ -> pure ()
      Nothing -> proc_contents msg
    proc_contents msg = for_ (TgramInJson.text msg) (proc_cmd msg)
    proc_cmd msg txt = case interpretCmd txt of
      Left (UnknownCommand no_command _) ->
        let logline = "Not a command: " ++ T.unpack no_command
         in liftIO . putStrLn $ logline
      Left err -> sendErrorAsServiceReply err
      Right action ->
        evalTgAct uid action cid >>= \case
          Left err -> sendErrorAsServiceReply err
          Right outboundMsg -> reply cid outboundMsg
     where
      cid = chat_id . chat $ msg
      uid = user_id . fromJust . from $ msg
      sendErrorAsServiceReply err = reply cid (ServiceReply $ render err)

  staticSettings :: (MonadIO m) => ServerT Raw m
  staticSettings = serveDirectoryWebApp "/var/www/feedfarer-webui"

initServer :: AppConfig -> Server BotAPI
initServer config = hoistServer botApi (runApp config) server

withServer :: AppConfig -> Application
withServer = serve botApi . initServer

makeConfig :: [(String, String)] -> IO AppConfig
makeConfig env =
  let alert_chat_id = read . fromJust $ lookup "ALERT_CHATID" env
      base = T.pack . fromJust $ lookup "BASE_URL" env
      (dbName, dbServiceName) = case lookup "TEST" env of
        Just "1" -> ("feedfarer-test", "mongo_test")
        _ -> ("feedfarer", "mongo")
      creds =
        let [user, pwd] = T.pack . fromJust . flip lookup env <$> ["MONGO_INITDB_ROOT_USERNAME", "MONGO_INITDB_ROOT_PASSWORD"]
         in MongoCredsServer dbServiceName dbName user pwd
      token = T.append "bot" . T.pack . fromJust $ lookup "TELEGRAM_TOKEN" env
      webhook =
        let raw = T.pack . fromJust $ lookup "WEBHOOK_URL" env
         in if T.last raw == T.last "/" then T.dropEnd 1 raw else raw
      interval = maybe 60000000 read $ lookup "WORKER_INTERVAL" env
      version = T.pack . fromMaybe "(unspecified)" $ lookup "APP_VERSION" env
   in do
        mvar <- newMVar HMS.empty
        chan <- newChan
        conn <-
          setUpKeyStore >>= \case
            Left err -> throwIO . userError $ T.unpack err
            Right c -> putStrLn "Redis...OK" >> pure c
        (pipe, connected_creds) <-
          liftIO $
            setupDb creds
              >>= \case
                Left _ -> throwIO . userError $ "Failed to produce a valid Mongo pipe."
                Right p -> putStrLn "Mongo...OK" >> pure p
<<<<<<< HEAD
        pipe_ioref <- newIORef pipe
=======
        conns <- newMVar (conn, pipe)
        last_run_ioref <- newIORef Nothing
>>>>>>> 146eb7c3
        pure
          AppConfig
            { app_version = version
            , tg_config = ServerConfig{bot_token = token, webhook_url = webhook, alert_chat = alert_chat_id}
            , base_url = base
            , mongo_creds = connected_creds
            , subs_state = mvar
            , postjobs = chan
            , worker_interval = interval
            , connectors = conns
            }

initStart :: AppConfig -> IO ()
initStart env = runApp env $ do
  startJobs -- must be first started in any it's sent any job in the steps below
  liftIO $ putStrLn "jobs queue started"
  loadChatsToMem
  liftIO $ putStrLn "chats loaded"
  feeds <- rebuildAllFeeds
  liftIO $ putStrLn "feeds built"
  void $ evalDb $ UpsertFeeds feeds
  liftIO $ putStrLn "feeds saved"
  startNotifs
  liftIO $ do
    putStrLn "digests / follows queue started"
    writeChan (postjobs env) $ JobTgAlertAdmin "Feedo just started."

startApp :: IO ()
startApp = do
  env <- getEnvironment
  config <- makeConfig env
  initStart config
  putStrLn $ "Startup completed for version " ++ T.unpack (app_version config)
  putStrLn $ "Running now using " ++ show port
  run port $ withServer config
 where
  port = 8000<|MERGE_RESOLUTION|>--- conflicted
+++ resolved
@@ -129,12 +129,7 @@
               >>= \case
                 Left _ -> throwIO . userError $ "Failed to produce a valid Mongo pipe."
                 Right p -> putStrLn "Mongo...OK" >> pure p
-<<<<<<< HEAD
         pipe_ioref <- newIORef pipe
-=======
-        conns <- newMVar (conn, pipe)
-        last_run_ioref <- newIORef Nothing
->>>>>>> 146eb7c3
         pure
           AppConfig
             { app_version = version
