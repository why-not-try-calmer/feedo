--- conflicted
+++ resolved
@@ -53,40 +53,12 @@
                         Atom -> mbTime $ T.unpack (T.concat $ child el >>= laxElement "updated" >>= child >>= content)
                         Rss -> mbTime $ T.unpack (T.concat $ child el >>= element "pubDate" >>= child >>= content)
                     make_item el = case ty of
-<<<<<<< HEAD
-                        Rss -> Item
-                            (T.concat $ child el >>= element "title" >>= child >>= content)
-                            (T.concat $ child el >>= element "description" >>= child >>= content)
-                            (T.concat $ child el >>= element "link" >>= child >>= content)
-                            (renderUrl url)
-                            (fromMaybe now $ get_date el)
-=======
->>>>>>> 5448e548
                         Atom -> Item
                             (T.concat $ child el >>= laxElement "title" >>= child >>= content)
                             (T.concat $ child el >>= laxElement "content" >>= child >>= content)
                             (T.concat . attribute "href" . head $ child el >>= laxElement "link")
                             (renderUrl url)
                             (fromMaybe now $ get_date el)
-<<<<<<< HEAD
-                    mb_items = case ty of
-                        Rss -> map make_item $ descendant root >>= element "item"
-                        Atom -> map make_item $ descendant root >>= laxElement "entry"
-                    interval = averageInterval . map i_pubdate $ mb_items
-                    built_feed = Feed
-                        Rss
-                        desc
-                        title
-                        (renderUrl url)
-                        mb_items
-                        interval
-                        (Just now)
-                        0
-                in  pure $ faultyFeed built_feed
-    where
-        faultyFeed f =
-            let holes = [T.null $ f_desc f, T.null $ f_title f, T.null $ f_link f, null . f_items $ f, isNothing $ f_avg_interval f]
-=======
                         Rss -> Item
                             (T.concat $ child el >>= element "title" >>= child >>= content)
                             (T.concat $ child el >>= element "description" >>= child >>= content)
@@ -111,18 +83,13 @@
     where
         faultyFeed f =
             let holes = [T.null $ f_desc f, T.null $ f_title f, T.null $ f_link f, null . f_items $ f]
->>>>>>> 5448e548
                 labels = ["desc", "title", "url", "items", "interval"] :: [T.Text]
                 missing = foldl' (\acc v -> if snd v then fst v:acc else acc) [] $ zip labels holes
             in  if null missing then Right f
                 else let report = T.intercalate ", " missing in
-<<<<<<< HEAD
-                Left $ ParseError ("The required feed could be constructed, but it's missing well-defined tags or items: " `T.append` report)
-=======
                     Left . ParseError $
                         "The required feed could be constructed, but it's missing well-defined tags or items: " `T.append`
                             report `T.append` ". Perhaps the source exports an alternative feed (RSS/Atom) that could work?"
->>>>>>> 5448e548
 
 eitherUrlScheme :: T.Text -> Either UserError (Url 'Https)
 -- tries to make a valid Url Scheme from the given string
