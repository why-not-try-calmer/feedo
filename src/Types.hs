--- conflicted
+++ resolved
@@ -12,7 +12,6 @@
 import Data.Aeson.TH
 import Data.Aeson.Types
 import Data.ByteString.Char8 (ByteString)
-import Data.Foldable (Foldable (toList))
 import qualified Data.HashMap.Strict as HMS
 import Data.IORef (IORef)
 import Data.Int (Int64)
@@ -184,19 +183,6 @@
             _digest_at =
                 (o .:? "settings_digest_at") >>= \case
                     Just (Array arr) ->
-<<<<<<< HEAD
-                        let mapped =
-                                mapM
-                                    ( \case
-                                        Object kmap ->
-                                            let hour = parseJSON $ fromMaybe "0" $ A.lookup "hour" kmap :: Parser Int
-                                                minute = parseJSON $ fromMaybe "0" $ A.lookup "minute" kmap :: Parser Int
-                                             in (,) <$> hour <*> minute
-                                        _ -> mempty
-                                    )
-                                    arr
-                         in (\v -> Just $ toList v :: Maybe [(Int, Int)]) <$> mapped
-=======
                         Just
                             <$> foldM
                                 ( \acc v -> case v of
@@ -209,7 +195,6 @@
                                 )
                                 []
                                 arr
->>>>>>> f6974060
                     _ -> pure Nothing
          in Settings
                 <$> o .:? "settings_digest_collapse"
