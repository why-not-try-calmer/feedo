--- conflicted
+++ resolved
@@ -281,12 +281,6 @@
                 then (l_acc, l_v)
                 else (unlined, mempty)
 
-<<<<<<< HEAD
-sliceIfAboveTelegramMax :: T.Text -> [T.Text]
-sliceIfAboveTelegramMax msg
-    | T.length msg <= 4096 = pure msg
-    | otherwise = sliceOnN msg 4096
-=======
 removeAllEmptyLines :: T.Text -> T.Text
 removeAllEmptyLines = fst . T.foldl' step tuple_acc
   where
@@ -299,5 +293,4 @@
 sliceIfAboveTelegramMax :: T.Text -> [T.Text]
 sliceIfAboveTelegramMax msg
     | T.length msg <= 4096 = pure msg
-    | otherwise = removeAllEmptyLines <$> sliceOnN msg 4096
->>>>>>> 7b50ce41
+    | otherwise = removeAllEmptyLines <$> sliceOnN msg 4096