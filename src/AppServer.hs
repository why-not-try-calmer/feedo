{-# LANGUAGE DataKinds #-}
{-# LANGUAGE TypeOperators #-}

module AppServer (startApp, registerWebhook, makeConfig) where
import AppTypes
import Backend
import Control.Concurrent (newChan, newMVar)
import Control.Exception (throwIO)
import Control.Monad.Reader
import qualified Data.HashMap.Internal.Strict as HMS
import Data.IORef (newIORef)
import Data.Maybe (fromJust)
import qualified Data.Text as T
import Database (initConnectionMongo)
import Jobs
import Network.Wai
import Network.Wai.Handler.Warp
import Requests (reply)
import Responses
import Servant
import Servant.HTML.Blaze
import System.Environment (getEnvironment)
import Text.Blaze
import TgActions
import TgramInJson (Message (chat, from, reply_to_message, text), Update (message), User (user_id), chat_id)
import TgramOutJson (ChatId, UserId)
import Views (view)

type BotAPI =
    Get '[JSON] ServerResponse :<|>
    "webhook" :> Capture "secret" T.Text :> ReqBody '[JSON] Update :> Post '[JSON] () :<|>
<<<<<<< HEAD
    "view" :> QueryParam "flinks" T.Text :> QueryParam "from" T.Text :> QueryParam "to" T.Text :> Get '[HTML] Markup
=======
    "view" :> Capture "flinks" T.Text :> Capture "from" T.Text :> QueryParam "to" T.Text :> Get '[HTML] Markup
>>>>>>> 2c69cf5e

botApi :: Proxy BotAPI
botApi = Proxy

server :: MonadIO m => ServerT BotAPI (App m)
server = root :<|> handleWebhook :<|> view    where

    handleWebhook :: MonadIO m => T.Text -> Update -> App m ()
    handleWebhook secret update = ask >>= \env ->
        if      EQ == compare secret (tok env)
        then    handle update env
        else    liftIO $ putStrLn "Secrets do not match."
        where
            tok = bot_token . tg_config
            finishWith env cid err = reply (tok env) cid (ServiceReply $ renderUserError err) (postjobs env)
            handle upd env = case message upd of
                Nothing -> liftIO $ putStrLn "Failed to parse message"
                Just msg ->
                    let cid = chat_id . chat $ msg :: ChatId
                        uid = user_id . fromJust . from $ msg :: UserId
                    in  case reply_to_message msg of
                        Just _ -> pure ()
                        Nothing -> case TgramInJson.text msg of
                            Nothing -> pure ()
                            Just conts -> case interpretCmd conts of
                                Left (Ignore _) -> pure ()
                                Left err -> finishWith env cid err
                                Right action -> evalTgAct uid action cid >>= \case
                                    Left err -> finishWith env cid err
                                    Right r -> reply (tok env) cid r (postjobs env)

initServer :: AppConfig -> Server BotAPI
initServer config = hoistServer botApi (runApp config) server

withServer :: AppConfig -> Application
withServer = serve botApi . initServer

makeConfig :: [(String, String)] -> IO (AppConfig, Int, Maybe [T.Text])
makeConfig env =
    let token = T.append "bot" . T.pack . fromJust $ lookup "TELEGRAM_TOKEN" env
        alert_chat_id = read . fromJust $ lookup "ALERT_CHATID" env
        webhook =
            let raw = T.pack . fromJust $ lookup "WEBHOOK_URL" env
            in  if T.last raw == T.last "/" then T.dropEnd 1 raw else raw
        connection_string = T.pack . fromJust $ lookup "MONGODB_CONNECTION_STRING" env
        [hn, db, un, pass] = T.splitOn ":" connection_string
        creds = MongoCredsReplicaSrv {
            host_name = T.unpack hn,
            database_name = db,
            user_name = un,
            password = pass
        }
        port = maybe 80 read $ lookup "PORT" env
        interval = maybe 60000000 read $ lookup "WORKER_INTERVAL" env
        starting_feeds = (Just . T.splitOn "," . T.pack) =<< lookup "STARTING_FEEDS" env
    in do
    mvar1 <- newMVar HMS.empty
    mvar2 <- newMVar HMS.empty
    chan <- newChan
    pipe_ref <- initConnectionMongo creds >>= \case
        Left err -> throwIO . userError $ T.unpack $ renderDbError err
        Right pipe -> newIORef pipe
    pure (AppConfig {
        tg_config = ServerConfig {bot_token = token, webhook_url = webhook, alert_chat = alert_chat_id},
        last_worker_run = Nothing,
        feeds_state = mvar1,
        subs_state = mvar2,
        postjobs = chan,
        worker_interval = interval,
        db_config = creds,
        db_connector = pipe_ref
        }, port, starting_feeds)

initStart :: AppConfig -> Maybe [T.Text] -> IO ()
initStart config mb_urls = case mb_urls of
    Nothing -> runApp config startup
    Just urls -> do
        putStrLn "Found urls. Trying to build feeds..."
        runApp config $ evalFeeds (InitF urls) >> startup
    where
        startup = evalFeeds LoadF >> loadChats >> notifier >> postProcJobs

startApp :: IO ()
startApp = do
    env <- getEnvironment
    (config, port, feeds_urls) <- makeConfig env
    registerWebhook config
    initStart config feeds_urls
    print $ "Server now istening to port " `T.append`(T.pack . show $ port)
    run port . withServer $ config<|MERGE_RESOLUTION|>--- conflicted
+++ resolved
@@ -29,11 +29,7 @@
 type BotAPI =
     Get '[JSON] ServerResponse :<|>
     "webhook" :> Capture "secret" T.Text :> ReqBody '[JSON] Update :> Post '[JSON] () :<|>
-<<<<<<< HEAD
-    "view" :> QueryParam "flinks" T.Text :> QueryParam "from" T.Text :> QueryParam "to" T.Text :> Get '[HTML] Markup
-=======
     "view" :> Capture "flinks" T.Text :> Capture "from" T.Text :> QueryParam "to" T.Text :> Get '[HTML] Markup
->>>>>>> 2c69cf5e
 
 botApi :: Proxy BotAPI
 botApi = Proxy
