--- conflicted
+++ resolved
@@ -33,21 +33,12 @@
       uses: docker/build-push-action@v2
       with:
         context: .
-<<<<<<< HEAD
         load: true
         tags: ${{ env.TEST_TAG }}
       
     - name: Test
       run: |
         docker run --rm ${{ env.TEST_TAG }} stack test
-=======
-        file: ./Dockerfile
-        tags: feedfarer
-      
-    - name: Test
-      run: |
-        docker run --rm feedfarer stack test
->>>>>>> a638da26
 
     - name: Build and push container image to registry
       uses: docker/build-push-action@v2
